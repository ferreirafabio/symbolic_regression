experiment:
  experiments_base_dir: /p/scratch/laionize/franke5/experiments/
  project_name: gpr_project
  session_name: design_model
  experiment_name: test_setup


train:
  seed: 1
  clip_value: 0.1
  val_interval: 500
  log_interval: 100
  log_param_interval: 500
  save_interval: 10000
  max_steps: 10000
  max_epochs: null


optim:
  optimizer: AdamW
  lr: 0.002
  weight_decay: 0.1
  betas:
    - 0.9
    - 0.98
  eps: 1.0e-09
  normalization_regularization: False
  bias_regularization: False
  scheduler:
    num_warmup_steps: 400 #${eval:0.01 * ${trainer.max_steps}}
    num_training_steps: ${train.max_steps}
    decay_factor: 0.01
    schedule: "cosine" # "cosine" or "linear"
  cpr_config:
    kappa_init_param: 400
    kappa_init_method: 'warm_start'
    reg_function: 'l2'
    kappa_update: 1.0


accelerate:
  mixed_precision: bf16


model:
    trg_vocab_size: 1
    seq_vocab_size: 1
    model_dim: 128
    max_len: 500
    num_head: 2
    n_layers: 6
    ff_factor: 4
    activation: relu
    glu: false
    softmax_scale: True
    pos_embedding: True
    rel_pos_enc: False
    add_unit_offset: False
    rms_norm: False
    resi_dropout: 0.1
    attn_dropout: 0.1
    ln_eps: 1e-5
    use_bias: True
    learn_ln: True
    last_zero: False
    initializer_range: 0.02


dataloader:
    generator:
        num_nodes: 10
        num_edges: 2
        max_terms: 3
        num_realizations: 100
        allowed_operations: ["+", "*", "sin", "cos"]
        real_numbers_realizations: False
        keep_graph: True
        keep_data: True
        real_numbers_variables: False
        num_variables: 2
        max_powers: 1
        seed: 1
    val_samples: 100
    batch_size: 32
    num_workers: 8
<<<<<<< HEAD
=======

>>>>>>> e08bf0ac
<|MERGE_RESOLUTION|>--- conflicted
+++ resolved
@@ -82,8 +82,4 @@
         seed: 1
     val_samples: 100
     batch_size: 32
-    num_workers: 8
-<<<<<<< HEAD
-=======
-
->>>>>>> e08bf0ac
+    num_workers: 8