--- conflicted
+++ resolved
@@ -164,9 +164,11 @@
 
         assert set_name in ['train', 'valid', 'test']
 
-<<<<<<< HEAD
         if self.config.project_name is not None:
-            base_name = get_base_name(self.config, set_name)
+            if set_name in ['train', 'valid']:
+                base_name = get_base_name(self.config, set_name)
+            else:
+                base_name = get_base_name_test(self.config, 'feynman')
 
             file_name = f"{set_name}_{base_name}"
             data_dir = pathlib.Path(self.config.data_dir)
@@ -193,12 +195,6 @@
             if len(arrow_files) == 0:
                 raise FileNotFoundError(f"No files found for {set_name} in {project_dir}")
 
-=======
-        if set_name in ['train', 'valid']:
-            base_name = get_base_name(self.config, set_name)
-        else:
-            base_name = get_base_name_test(self.config, 'feynman')
->>>>>>> 1e4fbb20
 
 
 
@@ -265,46 +261,13 @@
 
 
 if __name__ == "__main__":
-    import sys
-    from gpr.utils.configuration import Config
-
-    def bold(msg):
-        return f"\033[1m{msg}\033[0m"
-
-    config_file = os.path.join("config/default_config.yaml")
-    with open(config_file, "r") as f:
-        config_dict = yaml.load(f, Loader=yaml.Loader)
-    cfg = Config(config_dict=config_dict)
-
-    logger = logging.getLogger(__name__)
-    logging.basicConfig(
-        format=f"[%(asctime)s][%(levelname)s][%(name)s] - %(message)s",
-        datefmt="%d/%m/%Y %H:%M:%S",
-        level=logging.INFO,
-        handlers=[
-            logging.StreamHandler(sys.stdout),
-        ],
-    )
-
-    logger.info(bold("######################################################"))
-    logger.info(bold("########         START   EVALUATION         ##########"))
-    logger.info(bold("######################################################"))
-
-    logger.info(f"########  Project:    {cfg.experiment.project_name}")
-    logger.info(f"########  Session:    {cfg.experiment.session_name}")
-    logger.info(f"########  Experiment: {cfg.experiment.experiment_name}")
-
-    logger.info(bold("############### CONFIGURATION"))
-    cfg_dict = cfg.get_dict()
-    for k, v in cfg_dict.items():
-        logger.info(f"{k}: {v}")
-
-    sympy_data = SymPySimpleDataModule(global_config=cfg, logger=logger)
-    #train_loader = sympy_data.get_train_loader()
-    #valid_loader = sympy_data.get_valid_loader()
+
+    sympy_data = SymPySimpleDataModule(config_path='config/default_config.yaml', exp_folder='exp')
+    train_loader = sympy_data.get_train_loader()
+    valid_loader = sympy_data.get_valid_loader()
     test_loader = sympy_data.get_test_loader()
 
-    print("Test equations:")
+    print("Validation equations:")
     counter = 0
     for batch in test_loader:
         print(f"Batch {counter} equations:")
@@ -313,8 +276,18 @@
         print(f"in_equation: {batch['in_equation']}")
         print(f"trg_equation: {batch['trg_equation']}")
         print(f"trg_len: {batch['trg_len']}")
-        #for equation in batch['equation']:
-            #print(equation)
+        for equation in batch['equation']:
+            print(equation)
         counter += 1
-        #if counter == 5:
-            #break
+        if counter == 5:
+            break
+
+    print("Training equations:")
+    counter = 0
+    for batch in train_loader:
+        print(f"Batch {counter} equations:")
+        for equation in batch['equation']:
+            print(equation)
+        counter += 1
+        if counter == 5:
+            break